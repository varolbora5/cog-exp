--- conflicted
+++ resolved
@@ -1,11 +1,7 @@
 <!DOCTYPE html>
 <html>
   <head>
-<<<<<<< HEAD
-    <title>Logic Experiment</title>
-=======
     <title>Cognitive Experiment</title>
->>>>>>> f17a2221
     <script src="https://unpkg.com/jspsych@8.2.1"></script>
     <script src="https://unpkg.com/@jspsych/plugin-html-keyboard-response@2.1.0"></script>
     <script src="https://unpkg.com/@jspsych/plugin-html-slider-response@2.1.0"></script>
@@ -116,10 +112,6 @@
         
         "<h1>Informed Consent Form</h1>" +
         "<p>This study complies with the declaration of Helsinky." +
-<<<<<<< HEAD
-=======
-        "<p>The purpose of this study is to investigate the confidence-accuracy gap in participants with different time limits." +
->>>>>>> f17a2221
         "<p>Participation involves answering to some logic questions." +
         "<p>You have the right to stop the experiment at any time. The experiment will not take longer than 10 minutes to complete." +
         "<p>The experiment will have no harmful effects." +
