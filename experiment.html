--- conflicted
+++ resolved
@@ -39,7 +39,6 @@
 
     // Randomly assign participant to time pressure or no time pressure
     const time_pressure = Math.random() < 0.5;
-<<<<<<< HEAD
     const time_limit = function(length) {
       const readingTimeSec = (length / 100) * 60; 
       const thinkingTimeSec = time_pressure ? 5 : 20; 
@@ -48,11 +47,6 @@
       return roundedTotalTimeSec //
       //return totalTimeSec
     };
-=======
-    const time_limit = function(lenght) {
-      return (lenght / 75) * 60 > 20 ? (lenght / 75) * 60 * (time_pressure ? 1:2) : 20 * (time_pressure ? 1:2)
-    }; // 10 seconds for time pressure condition
->>>>>>> a4a86fb2
 
     function countWords(str) {
       // Handle empty input or strings with only whitespace
